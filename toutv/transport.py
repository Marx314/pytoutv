--- conflicted
+++ resolved
@@ -53,17 +53,6 @@
 
 
 class JsonTransport(Transport):
-<<<<<<< HEAD
-    def __init__(self, http_proxy = None):
-        self.mapper = toutv.mapper.JsonMapper()
-        self.proxies = None
-
-        if http_proxy:
-            self.proxies = {
-                "http": http_proxy,
-                "https": http_proxy,
-            }
-=======
     def __init__(self, proxies=None):
         self._mapper = toutv.mapper.JsonMapper()
 
@@ -71,16 +60,11 @@
 
     def set_proxies(self, proxies):
         self._proxies = proxies
->>>>>>> 8904db4b
 
     def _do_query(self, endpoint, params={}):
         url = '{}{}'.format(toutv.config.TOUTV_JSON_URL_PREFIX, endpoint)
 
         try:
-<<<<<<< HEAD
-            r = requests.get(url, params=params, headers=toutv.config.HEADERS, proxies=self.proxies)
-            response_obj = r.json()
-=======
             r = requests.get(url, params=params, headers=toutv.config.HEADERS,
                              proxies=self._proxies, timeout=10)
             if r.status_code != 200:
@@ -90,7 +74,6 @@
             raise toutv.exceptions.RequestTimeout(url, timeout)
 
         response_obj = r.json()
->>>>>>> 8904db4b
 
         return response_obj['d']
 
