--- conflicted
+++ resolved
@@ -122,19 +122,6 @@
 
         return '{}/{}'.format(toutv.config.TOUTV_BASE_URL, self.Url)
 
-<<<<<<< HEAD
-class AbstractEmission:
-    def get_id(self):
-        return self.Id
-
-    def get_genre(self):
-        return self.Genre
-
-    def get_url(self):
-        return self.Url
-
-=======
->>>>>>> 8904db4b
     def get_removal_date(self):
         if self.DateRetraitOuEmbargo is None:
             return None
@@ -216,27 +203,6 @@
 
     def get_year(self):
         return self.Year
-<<<<<<< HEAD
-
-    def get_country(self):
-        return self.Country
-
-    def get_description(self):
-        return self.Description
-
-    def get_network(self):
-        return self.Network
-
-    def get_tags(self):
-        tags = []
-        if self.EstExclusiviteRogers:
-            tags.append('rogers')
-        if self.EstContenuJeunesse:
-            tags.append('youth')
-
-        return tags
-=======
->>>>>>> 8904db4b
 
     def get_country(self):
         return self.Country
@@ -395,15 +361,12 @@
     def get_id(self):
         return self.Id
 
-<<<<<<< HEAD
-=======
     def get_author(self):
         return self.PeopleAuthor
 
     def get_director(self):
         return self.PeopleDirector
 
->>>>>>> 8904db4b
     def get_year(self):
         return self.Year
 
@@ -411,14 +374,10 @@
         return self.GenreTitle
 
     def get_url(self):
-<<<<<<< HEAD
-        return self.Url
-=======
         if self.Url is None:
             return None
 
         return '{}/{}'.format(toutv.config.TOUTV_BASE_URL, self.Url)
->>>>>>> 8904db4b
 
     def get_season_number(self):
         return self.SeasonNumber
@@ -430,17 +389,11 @@
         return self.SeasonAndEpisode
 
     def get_description(self):
-<<<<<<< HEAD
-        return self.Description
-=======
         return _clean_description(self.Description)
->>>>>>> 8904db4b
 
     def get_emission_id(self):
         return self.CategoryId
 
-<<<<<<< HEAD
-=======
     def get_length(self):
         tot_seconds = int(self.Length) // 1000
         minutes = tot_seconds // 60
@@ -448,7 +401,6 @@
 
         return minutes, seconds
 
->>>>>>> 8904db4b
     def get_air_date(self):
         if self.AirDateFormated is None:
             return None
@@ -538,10 +490,7 @@
 
     def get_results(self):
         return self.Results
-<<<<<<< HEAD
-=======
-
->>>>>>> 8904db4b
+
 
 class SearchResultData(_Bo):
     def __init__(self):
@@ -561,11 +510,8 @@
         self.Genres = None
         self.Pays = None
 
-<<<<<<< HEAD
-=======
     def set_emissions(self, emissions):
         self.Emissions = emissions
 
->>>>>>> 8904db4b
     def get_emissions(self):
         return self.Emissions