--- conflicted
+++ resolved
@@ -249,10 +249,6 @@
         if self._marked is not None:
             self._marked.set_attr_map({None: None})
 
-<<<<<<< HEAD
-    def finish_search(self):
-        self._listbox.focus.set_attr_map({None: None})
-=======
     def set_current_show(self, show):
         for index, show_widget in enumerate(self._shows_widgets):
             show_candidate = show_widget.show
@@ -260,9 +256,8 @@
                 self._listbox.focus_position = index
                 break
 
-    def do_search(self, query):
-        query = query.lower()
->>>>>>> 0d814ab1
+    def finish_search(self):
+        self._listbox.focus.set_attr_map({None: None})
 
     def do_search(self, query, next=False):
         # reset the previous search result
